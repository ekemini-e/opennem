--- conflicted
+++ resolved
@@ -1,10 +1,6 @@
 [tool.poetry]
 name = "opennem-backend"
-<<<<<<< HEAD
-version = "4.0.1-alpha.1"
-=======
-version = "3.16.0"
->>>>>>> e8858fb6
+version = "4.0.0a0"
 description = "OpenNEM Australian Energy Data Backend"
 authors = ["Dylan McConnell <dylan.mcconnell@unimelb.edu.au>", "Nik Cubrilovic <nik@infotorch.org>"]
 packages = [
@@ -178,26 +174,4 @@
 
 [build-system]
 requires = ["poetry>=0.12"]
-<<<<<<< HEAD
-build-backend = "poetry.masonry.api"
-
-[tool.bumpver]
-current_version = "4.0.1-alpha.1"
-version_pattern = "MAJOR.MINOR.PATCH[-TAG][.INC0]"
-commit_message = "bump version {old_version} -> {new_version}"
-commit = true
-tag = true
-tag_name = "v{new_version}"
-push = true
-
-[tool.bumpver.file_patterns]
-"pyproject.toml" = [
-    'current_version = "{version}"',
-    'version = "{version}"',
-]
-"opennem/__init__.py" = [
-    '__version__ = "{version}"',
-]
-=======
-build-backend = "poetry.masonry.api"
->>>>>>> e8858fb6
+build-backend = "poetry.masonry.api"