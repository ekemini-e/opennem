--- conflicted
+++ resolved
@@ -1,10 +1,6 @@
 [tool.poetry]
 name = "opennem-backend"
-<<<<<<< HEAD
-version = "3.8.0-alpha.0"
-=======
-version = "3.7.12"
->>>>>>> 619d7e50
+version = "3.8.0-beta.10"
 description = "OpenNEM Australian Energy Data Backend"
 authors = ["Dylan McConnell <dylan.mcconnell@unimelb.edu.au>", "Nik Cubrilovic <nik@infotorch.org>"]
 license = "MIT"
